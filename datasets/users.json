[
    {
<<<<<<< HEAD
        "user_id": "kyrie01",
        "name": "Ziyi",
=======
        "user_id": "manav_01",
        "name": "Manav",
        "group_size": "3",
        "preferred_environment": [
            "Mountain Cabin",
            "Cozy Huts",
            "Forest",
            "Mangroove Forest"
        ],
        "budget": "200",
        "password": "77981306d2e60bcff5e16d2b693d322cd25833d03a548134f20d5cd113f14cbc"
    },
    {
        "user_id": "sunny_02",
        "name": "Sunny",
        "group_size": 4,
        "preferred_environment": "Beach Resort",
        "budget": 300,
        "password": "77981306d2e60bcff5e16d2b693d322cd25833d03a548134f20d5cd113f14cbc"
    },
    {
        "user_id": "catherine_03",
        "name": "Catherine Smith",
        "group_size": 1,
        "preferred_environment": "Urban Apartment",
        "budget": 120,
        "password": "aed0b4fb5604033a18ae04b58e7fbd0553de2cb3f24742e6f607a006b0f52045"
    },
    {
        "user_id": "david_04",
        "name": "David Brown",
        "group_size": 3,
        "preferred_environment": "Countryside Farmhouse",
        "budget": 200,
        "password": "885137091e0861bb8dd254e1c684c3d00a57f0e22399cb9d76b9a153787b5d52"
    },
    {
        "user_id": "emily_05",
        "name": "Emily Davis",
>>>>>>> 2281e9ef
        "group_size": 5,
        "preferred_environment": [
            "Toronto",
            "Hills"
        ],
<<<<<<< HEAD
        "budget": 5000.0,
        "password_hash": "a665a45920422f9d417e4867efdc4fb8a04a1f3fff1fa07e998e86f7f7a27ae3"
=======
        "budget": "120",
        "password": "ba78ef1b08582a45a66dbd906122435202ae9744604a23a9124d5fe761b062e6"
    },
    {
        "user_id": "dummy",
        "name": "dummy",
        "group_size": "3",
        "preferred_environment": [
            "dummy"
        ],
        "budget": "345",
        "password": "b5a2c96250612366ea272ffac6d9744aaf4b45aacd96aa7cfcb931ee3b558259"
    },
    {
        "user_id": "123",
        "name": "Ishaan",
        "group_size": "5",
        "preferred_environment": [
            "cozy",
            "comfort"
        ],
        "budget": "100",
        "password": "88d4266fd4e6338d13b845fcf289579d209c897823b9217da3e161936f031589"
>>>>>>> 2281e9ef
    }
]<|MERGE_RESOLUTION|>--- conflicted
+++ resolved
@@ -1,12 +1,8 @@
 [
     {
-<<<<<<< HEAD
-        "user_id": "kyrie01",
-        "name": "Ziyi",
-=======
         "user_id": "manav_01",
         "name": "Manav",
-        "group_size": "3",
+        "group_size": "10",
         "preferred_environment": [
             "Mountain Cabin",
             "Cozy Huts",
@@ -43,39 +39,12 @@
     {
         "user_id": "emily_05",
         "name": "Emily Davis",
->>>>>>> 2281e9ef
         "group_size": 5,
         "preferred_environment": [
             "Toronto",
             "Hills"
         ],
-<<<<<<< HEAD
-        "budget": 5000.0,
-        "password_hash": "a665a45920422f9d417e4867efdc4fb8a04a1f3fff1fa07e998e86f7f7a27ae3"
-=======
         "budget": "120",
         "password": "ba78ef1b08582a45a66dbd906122435202ae9744604a23a9124d5fe761b062e6"
-    },
-    {
-        "user_id": "dummy",
-        "name": "dummy",
-        "group_size": "3",
-        "preferred_environment": [
-            "dummy"
-        ],
-        "budget": "345",
-        "password": "b5a2c96250612366ea272ffac6d9744aaf4b45aacd96aa7cfcb931ee3b558259"
-    },
-    {
-        "user_id": "123",
-        "name": "Ishaan",
-        "group_size": "5",
-        "preferred_environment": [
-            "cozy",
-            "comfort"
-        ],
-        "budget": "100",
-        "password": "88d4266fd4e6338d13b845fcf289579d209c897823b9217da3e161936f031589"
->>>>>>> 2281e9ef
     }
 ]