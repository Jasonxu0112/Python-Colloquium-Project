--- conflicted
+++ resolved
@@ -1,42 +1,4 @@
-<<<<<<< HEAD
-=======
-# --- Embedding DB Check and Creation ---
-def ensure_embeddings_db():
-    import os, sqlite3
-    db_file = os.path.abspath(os.path.join(os.path.dirname(__file__), 'Vector embeddings', 'property_vector_db.sqlite'))
-    print(f"[LOG] Checking for embeddings DB at: {db_file}")
-    if not os.path.exists(db_file):
-        print("[LOG] Embeddings DB not found. Creating embeddings...")
-        run_create_embeddings()
-        return
-    # Check if table exists
-    conn = sqlite3.connect(db_file)
-    c = conn.cursor()
-    print("[LOG] Checking for property_embeddings table in DB...")
-    c.execute("SELECT name FROM sqlite_master WHERE type='table' AND name='property_embeddings'")
-    exists = c.fetchone()
-    conn.close()
-    if not exists:
-        print("[LOG] Embeddings table not found. Creating embeddings...")
-        run_create_embeddings()
-    else:
-        print("[LOG] Embeddings DB and table found. Ready to use.")
-
-# --- Run create_embeddings.py as a subprocess ---
-def run_create_embeddings():
-    import subprocess, sys
-    script_path = os.path.abspath(os.path.join(os.path.dirname(__file__), 'Vector embeddings', 'create_embeddings.py'))
-    print(f"[LOG] Running embedding creation script: {script_path}")
-    result = subprocess.run([sys.executable, script_path], capture_output=True, text=True)
-    print("[LOG] Embedding script stdout:")
-    print(result.stdout)
-    if result.returncode != 0:
-        print("[LOG] Error creating embeddings:", result.stderr)
-        print("[LOG] Embedding creation script failed, but continuing to main logic.")
-    else:
-        print("[LOG] Embedding creation completed successfully or skipped (table exists). Continuing to main logic.")
-
->>>>>>> 2281e9ef
+
 # main.py
 # Entry point for the property listing application.
 # Provides a simple CLI for user login and sign up.
@@ -107,19 +69,15 @@
             print(f"✅ Login successful! Welcome {user.name}.")
             login_menu(user, users)
             return
-<<<<<<< HEAD
         else:
             max_attempts -= 1
             if max_attempts > 0:
                 print(f"❌ Incorrect password. You have {max_attempts} attempts left.")
                 raw_password = input("Please enter your password again: ")
             else:
-                print("❌ Too many failed attempts. Please try again later.")
-                return
-=======
+                print("❌ Incorrect password.")
+            return
     print("❌ User ID not found.")
->>>>>>> 2281e9ef
-    main_menu()
         
 def sign_up():
     """
@@ -173,517 +131,14 @@
     if choice == '1':
         manage_user_profile(user, users)
     elif choice == '2':
-<<<<<<< HEAD
-        property_listings_menu(user, users)
-=======
-        property_listings_menu(user_id, users)
->>>>>>> 2281e9ef
+        print(view_property_listings())
     elif choice == '3':
         main_menu()
     else:
         print("Invalid choice. Please try again.")
-        login_menu(user, users)
-        
-
-def get_recommender():
-    """
-    Initialize and return the SbertRecommender instance. (LAZY LOADING)
-    This function ensures that the recommender is only created once.
-    """
-    global _RECOMMENDER
-    if _RECOMMENDER is None:
-        with open(PROPERTIES_FILE, "r", encoding="utf-8") as f:
-            data = json.load(f)
-        properties = data.get("properties", [])
-        _RECOMMENDER = SbertRecommender(properties)
-    return _RECOMMENDER
-
-# --- Property Listings Menu ---
-def property_listings_menu(user, users):
-    
-    recommender = get_recommender() # Lazy load the recommender
-    top_n=5
-    
-    print("\n" + "-"*30)
-    print("   PROPERTY LISTINGS")
-    print("-"*30)
-    print("1. Get recommended options according to your preferences")
-    print("2. Chat with the AI travel agent to plan your vacation")
-    print("3. Back")
-    print("-"*30)
-    choice = input("Enter your choice: ")
-    if choice == '1':
-        if user:
-            recommended_properties = recommender.recommend_logic(user, top_n)
-            show_properties_with_descriptions(recommended_properties, user)
-            print("\nNow starting chat with the AI travel agent...\n")
-            travel_agent_chat(user, user, recommended_properties)
-        else:
-            print("User not found.")
-    elif choice == '2':
-        if user:
-            travel_agent_chat(user, users)
-        else:
-            print("User not found.")
-    elif choice == '3':
-        login_menu(user, users)
-    else:
-        print("Invalid choice.")
-        property_listings_menu(user, users)
-
-# --- Vector Search Recommendation Logic (Deprecated)---
-def recommend_properties_by_preferences(user, top_k=3):
-    import sys, importlib.util, os
-    embeddings_path = os.path.abspath(os.path.join(os.path.dirname(__file__), 'Vector embeddings', 'create_embeddings.py'))
-    spec = importlib.util.spec_from_file_location("create_embeddings", embeddings_path)
-    create_embeddings = importlib.util.module_from_spec(spec)
-    sys.modules["create_embeddings"] = create_embeddings
-    spec.loader.exec_module(create_embeddings)
-    # Compose a query from user preferences
-    if isinstance(user["preferred_environment"], list):
-        query = ' '.join(user["preferred_environment"])
-    else:
-        query = str(user["preferred_environment"])
-    query += f" {user['group_size']} {user['budget']}"
-    model = create_embeddings.get_embedding_model()
-    db_file = os.path.abspath(os.path.join(os.path.dirname(__file__), 'Vector embeddings', 'property_vector_db.sqlite'))
-    results = create_embeddings.search_property(query, db_file, model, top_k=top_k)
-    return results
-
-# --- Show Properties with Appealing Descriptions ---
-def show_properties_with_descriptions(properties, user):
-    print("\nRecommended Properties:")
-    for prop in properties:
-        description = generate_property_description(prop, user)
-        print(f"\nProperty ID: {prop['property_id']} | Similarity: {prop['similarity']:.4f}")
-        print(f"  Location: {prop['location']}")
-        print(f"  Type: {prop['type']}")
-        print(f"  Features: {prop['features']}")
-        print(f"  Tags: {prop['tags']}")
-        print(f"  Description: {description}")
-
-# --- OpenRouter DeepSeek LLM API ---
-def query_openrouter_deepseek_llm(prompt):
-    import requests, os
-    try:
-        from dotenv import load_dotenv
-        load_dotenv()
-    except ImportError:
-        pass  # If dotenv is not installed, skip silently
-    API_URL = "https://openrouter.ai/api/v1/chat/completions"
-    API_KEY = os.environ.get("OPENROUTER_API_KEY")
-    if not API_KEY:
-        return "[ERROR] OpenRouter API key not set. Please set the OPENROUTER_API_KEY environment variable or add it to a .env file."
-    headers = {
-        "Authorization": f"Bearer {API_KEY}",
-        "Content-Type": "application/json",
-        "HTTP-Referer": "https://openrouter.ai/",
-        "X-Title": "Python-Colloquium-Project"
-    }
-    payload = {
-        "model": "mistralai/mistral-large",
-        "messages": [
-            {"role": "system", "content": "You are a helpful AI travel agent assistant."},
-            {"role": "user", "content": prompt}
-        ],
-        "max_tokens": 2048
-    }
-    try:
-        response = requests.post(API_URL, headers=headers, json=payload, timeout=30)
-        if response.status_code == 200:
-            data = response.json()
-            if "choices" in data and data["choices"] and "message" in data["choices"][0]:
-                return data["choices"][0]["message"]["content"]
-            else:
-                return "[ERROR] No response from DeepSeek LLM."
-        else:
-            return f"[ERROR] LLM API error: {response.status_code} {response.text}"
-    except Exception as e:
-        return f"[ERROR] LLM API exception: {e}"
-
-# --- Generate Appealing Description using DeepSeek LLM ---
-def generate_property_description(property_data, user):
-    # Short, concise description (30-40 words max)
-    features = ', '.join(property_data['features'][:4])
-    tags = ', '.join(property_data['tags'][:3])
-    desc = (
-        f"A {property_data['type']} in {property_data['location']} with {features}. "
-        f"Great for {tags}. "
-        f"Enjoy comfort and adventure at ${property_data.get('price', 'your budget')} per night."
-    )
-    # Ensure description is about 30-40 words
-    words = desc.split()
-    if len(words) > 40:
-        desc = ' '.join(words[:40]) + '...'
-    return desc
-    
-    
-# --- AI Travel Agent Chat ---
-def travel_agent_chat(user, users, recommended_properties=None):
-    print("\n--- Welcome to the AI Travel Agent! ---")
-    print("Type 'exit' to end the chat.")
-    chat_history = []
-    # Prepare context string for the LLM
-    if recommended_properties:
-        context_str = f"Here are {len(recommended_properties)} recommended properties for the user: "
-        for idx, prop in enumerate(recommended_properties, 1):
-            context_str += f"\nProperty #{idx}: ID: {prop['property_id']}, Location: {prop['location']}, Type: {prop['type']}, Features: {prop['features']}, Tags: {prop['tags']}"
-    else:
-        context_str = "No recommended properties yet."
-    property_id_map = {prop['property_id']: prop for prop in recommended_properties} if recommended_properties else {}
-    while True:
-        user_input = input("\033[96mYou:\033[0m ")  # Cyan for user
-        if user_input.lower() == 'exit':
-            print("\033[92mAI: Have a great trip! Goodbye!\033[0m")  # Green for AI
-            login_menu(user, users)
-            return
-        
-        # [TODO: Have not check if the recommended logic works with the chat agent]
-        # Check if user refers to a recommended property by ID
-        found = False
-        matched_prop = None
-        if property_id_map:
-            for pid, prop in property_id_map.items():
-                if pid.lower() in user_input.lower():
-                    found = True
-                    matched_prop = prop
-                    print(f"\033[92mAI: Here are the details for property ID {pid}:\033[0m")
-                    print(f"  Location   : {prop['location']}")
-                    print(f"  Type       : {prop['type']}")
-                    print(f"  Features   : {prop['features']}")
-                    print(f"  Tags       : {prop['tags']}")
-                    print(f"  Similarity : {prop['similarity']:.4f}")
-                    print(f"  Description: {generate_property_description(prop, user)}")
-                    break
-        # Rule-based weather answer if user asks about weather for a property
-        if (("weather" in user_input.lower() or "climate" in user_input.lower()) and (found or recommended_properties)):
-            if not matched_prop and recommended_properties:
-                matched_prop = recommended_properties[0]
-            if matched_prop:
-                location = matched_prop['location'].lower()
-                tags = matched_prop['tags'].lower() if isinstance(matched_prop['tags'], str) else str(matched_prop['tags']).lower()
-                # Simple rule-based weather summary
-                if 'mountain' in location or 'mountain' in tags:
-                    weather = "Expect cool to cold temperatures, especially at night. Weather can change quickly in the mountains."
-                elif 'desert' in location or 'desert' in tags:
-                    weather = "Expect hot days and cool nights. Summers can be extremely hot."
-                elif 'beach' in location or 'beach' in tags or 'ocean' in tags:
-                    weather = "Generally mild and breezy, with pleasant temperatures."
-                elif 'city' in tags:
-                    weather = "Typical urban climate, varies by season."
-                elif 'temperate' in location or 'temperate' in tags:
-                    weather = "Mild temperatures, not too hot or cold."
-                elif 'cold' in location or 'cold' in tags:
-                    weather = "Cold climate, especially in winter. Snow is possible."
-                else:
-                    weather = "Weather is generally pleasant, but check the forecast for details."
-                print(f"\033[92mAI: The weather at {matched_prop['location']} is: {weather}\033[0m")
-                chat_history.append((user_input, weather))
-                continue
-        if found:
-            continue
-        # Otherwise, use LLM for general questions
-        short_context = "Here are some recommended properties: "
-        if recommended_properties:
-            for idx, prop in enumerate(recommended_properties, 1):
-                short_context += f"\nProperty #{idx}: {prop['type']} in {prop['location']} (ID: {prop['property_id']})"
-        else:
-            short_context = "No recommended properties yet."
-        # Limit chat history to last 2 turns
-        limited_history = chat_history[-2:] if len(chat_history) > 2 else chat_history
-        history_str = '\n'.join([f"User: {u}\nAI: {a}" for u, a in limited_history])
-        prompt = (
-            f"You are an AI travel agent. The user profile is: {user}. "
-            f"{short_context}\n"
-            f"Chat history:\n{history_str}\n"
-            f"User: {user_input}\nAI:"
-        )
-        response = query_openrouter_deepseek_llm(prompt)
-        if not response or response.strip() == "":
-            print("\033[92mAI: [No response from LLM. Please try again or check API status.]\033[0m")
-        elif response.startswith("[ERROR]"):
-            print(f"\033[91mAI: {response}\033[0m")  # Red for errors
-        else:
-            print(f"\033[92mAI: {response.strip()}\033[0m")
-        chat_history.append((user_input, response.strip() if response else ""))
-
-# --- Extract Keywords using LLM (DeepSeek) ---
-def extract_keywords_with_llm(prompt):
-    extraction_prompt = f"Extract the main keywords and preferences from this travel request: '{prompt}'. Return a comma-separated list."
-    response = query_openrouter_deepseek_llm(extraction_prompt)
-    return response.strip()
-
-<<<<<<< HEAD
-=======
-# --- Property Listings Menu ---
-def property_listings_menu(user_id, users):
-    ensure_embeddings_db()
-    print("\n" + "-"*30)
-    print("   PROPERTY LISTINGS")
-    print("-"*30)
-    print("1. Get recommended options according to your preferences")
-    print("2. Chat with the AI travel agent to plan your vacation")
-    print("-"*30)
-    choice = input("Enter your choice: ")
-    if choice == '1':
-        user = next((u for u in users if u["user_id"] == user_id), None)
-        if user:
-            recommended_properties = recommend_properties_by_preferences(user)
-            show_properties_with_descriptions(recommended_properties, user)
-            print("\nNow starting chat with the AI travel agent...\n")
-            travel_agent_chat(user, recommended_properties)
-        else:
-            print("User not found.")
-    elif choice == '2':
-        user = next((u for u in users if u["user_id"] == user_id), None)
-        if user:
-            travel_agent_chat(user)
-        else:
-            print("User not found.")
-    else:
-        print("Invalid choice.")
-        property_listings_menu(user_id, users)
-
-# --- Vector Search Recommendation Logic ---
-def recommend_properties_by_preferences(user, top_k=3):
-    import sys, importlib.util, os
-    embeddings_path = os.path.abspath(os.path.join(os.path.dirname(__file__), 'Vector embeddings', 'create_embeddings.py'))
-    spec = importlib.util.spec_from_file_location("create_embeddings", embeddings_path)
-    create_embeddings = importlib.util.module_from_spec(spec)
-    sys.modules["create_embeddings"] = create_embeddings
-    spec.loader.exec_module(create_embeddings)
-    # Compose a query from user preferences
-    if isinstance(user["preferred_environment"], list):
-        query = ' '.join(user["preferred_environment"])
-    else:
-        query = str(user["preferred_environment"])
-    query += f" {user['group_size']} {user['budget']}"
-    model = create_embeddings.get_embedding_model()
-    db_file = os.path.abspath(os.path.join(os.path.dirname(__file__), 'Vector embeddings', 'property_vector_db.sqlite'))
-    results = create_embeddings.search_property(query, db_file, model, top_k=top_k)
-    return results
-
-# --- Show Properties with Appealing Descriptions ---
-def show_properties_with_descriptions(properties, user):
-    print("\nRecommended Properties:")
-    for prop in properties:
-        description = generate_property_description(prop, user)
-        print(f"\nProperty ID: {prop['property_id']} | Similarity: {prop['similarity']:.4f}")
-        print(f"  Location: {prop['location']}")
-        print(f"  Type: {prop['type']}")
-        print(f"  Features: {prop['features']}")
-        print(f"  Tags: {prop['tags']}")
-        print(f"  Description: {description}")
-
-# --- OpenRouter DeepSeek LLM API ---
-def query_openrouter_deepseek_llm(prompt):
-    import requests, os
-    try:
-        from dotenv import load_dotenv
-        load_dotenv()
-    except ImportError:
-        pass  # If dotenv is not installed, skip silently
-    API_URL = "https://openrouter.ai/api/v1/chat/completions"
-    API_KEY = os.environ.get("OPENROUTER_API_KEY")
-    if not API_KEY:
-        return "[ERROR] OpenRouter API key not set. Please set the OPENROUTER_API_KEY environment variable or add it to a .env file."
-    headers = {
-        "Authorization": f"Bearer {API_KEY}",
-        "Content-Type": "application/json",
-        "HTTP-Referer": "https://openrouter.ai/",
-        "X-Title": "Python-Colloquium-Project"
-    }
-    payload = {
-        "model": "mistralai/mistral-large",
-        "messages": [
-            {"role": "system", "content": "You are a helpful AI travel agent assistant."},
-            {"role": "user", "content": prompt}
-        ],
-        "max_tokens": 2048
-    }
-    try:
-        response = requests.post(API_URL, headers=headers, json=payload, timeout=30)
-        if response.status_code == 200:
-            data = response.json()
-            if "choices" in data and data["choices"] and "message" in data["choices"][0]:
-                return data["choices"][0]["message"]["content"]
-            else:
-                return "[ERROR] No response from DeepSeek LLM."
-        else:
-            return f"[ERROR] LLM API error: {response.status_code} {response.text}"
-    except Exception as e:
-        return f"[ERROR] LLM API exception: {e}"
-
-# --- Generate Appealing Description using DeepSeek LLM ---
-def generate_property_description(property_data, user):
-    # Short, concise description (30-40 words max)
-    features = ', '.join(property_data['features'][:4])
-    tags = ', '.join(property_data['tags'][:3])
-    desc = (
-        f"A {property_data['type']} in {property_data['location']} with {features}. "
-        f"Great for {tags}. "
-        f"Enjoy comfort and adventure at ${property_data.get('price', 'your budget')} per night."
-    )
-    # Ensure description is about 30-40 words
-    words = desc.split()
-    if len(words) > 40:
-        desc = ' '.join(words[:40]) + '...'
-    return desc
-    
-    def generate_property_description(property_data, user):
-        # Short, concise description (30-40 words max)
-        features = ', '.join(property_data['features'][:4])
-        tags = ', '.join(property_data['tags'][:3])
-        desc = (
-            f"A {property_data['type']} in {property_data['location']} with {features}. "
-            f"Great for {tags}. "
-            f"Enjoy comfort and adventure at ${property_data.get('price', 'your budget')} per night."
-        )
-        # Ensure description is about 30-40 words
-        words = desc.split()
-        if len(words) > 40:
-            desc = ' '.join(words[:40]) + '...'
-        return desc
-
-# --- AI Travel Agent Chat ---
-def travel_agent_chat(user, recommended_properties=None):
-    print("\n--- Welcome to the AI Travel Agent! ---")
-    print("Type 'exit' to end the chat.")
-    chat_history = []
-    # Prepare context string for the LLM
-    if recommended_properties:
-        context_str = "Here are 3 recommended properties for the user: "
-        for idx, prop in enumerate(recommended_properties, 1):
-            context_str += f"\nProperty #{idx}: ID: {prop['property_id']}, Location: {prop['location']}, Type: {prop['type']}, Features: {prop['features']}, Tags: {prop['tags']}"
-    else:
-        context_str = "No recommended properties yet."
-    property_id_map = {prop['property_id']: prop for prop in recommended_properties} if recommended_properties else {}
-    while True:
-        user_input = input("\033[96mYou:\033[0m ")  # Cyan for user
-        if user_input.lower() == 'exit':
-            print("\033[92mAI: Have a great trip! Goodbye!\033[0m")  # Green for AI
-            break
-        # Check if user refers to a recommended property by ID
-        found = False
-        matched_prop = None
-        if property_id_map:
-            for pid, prop in property_id_map.items():
-                if pid.lower() in user_input.lower():
-                    found = True
-                    matched_prop = prop
-                    print(f"\033[92mAI: Here are the details for property ID {pid}:\033[0m")
-                    print(f"  Location   : {prop['location']}")
-                    print(f"  Type       : {prop['type']}")
-                    print(f"  Features   : {prop['features']}")
-                    print(f"  Tags       : {prop['tags']}")
-                    print(f"  Similarity : {prop['similarity']:.4f}")
-                    print(f"  Description: {generate_property_description(prop, user)}")
-                    break
-        # Rule-based weather answer if user asks about weather for a property
-        if (("weather" in user_input.lower() or "climate" in user_input.lower()) and (found or recommended_properties)):
-            if not matched_prop and recommended_properties:
-                matched_prop = recommended_properties[0]
-            if matched_prop:
-                location = matched_prop['location'].lower()
-                tags = matched_prop['tags'].lower() if isinstance(matched_prop['tags'], str) else str(matched_prop['tags']).lower()
-                # Simple rule-based weather summary
-                if 'mountain' in location or 'mountain' in tags:
-                    weather = "Expect cool to cold temperatures, especially at night. Weather can change quickly in the mountains."
-                elif 'desert' in location or 'desert' in tags:
-                    weather = "Expect hot days and cool nights. Summers can be extremely hot."
-                elif 'beach' in location or 'beach' in tags or 'ocean' in tags:
-                    weather = "Generally mild and breezy, with pleasant temperatures."
-                elif 'city' in tags:
-                    weather = "Typical urban climate, varies by season."
-                elif 'temperate' in location or 'temperate' in tags:
-                    weather = "Mild temperatures, not too hot or cold."
-                elif 'cold' in location or 'cold' in tags:
-                    weather = "Cold climate, especially in winter. Snow is possible."
-                else:
-                    weather = "Weather is generally pleasant, but check the forecast for details."
-                print(f"\033[92mAI: The weather at {matched_prop['location']} is: {weather}\033[0m")
-                chat_history.append((user_input, weather))
-                continue
-        if found:
-            continue
-        # Otherwise, use LLM for general questions
-        short_context = "Here are some recommended properties: "
-        if recommended_properties:
-            for idx, prop in enumerate(recommended_properties, 1):
-                short_context += f"\nProperty #{idx}: {prop['type']} in {prop['location']} (ID: {prop['property_id']})"
-        else:
-            short_context = "No recommended properties yet."
-        # Limit chat history to last 2 turns
-        limited_history = chat_history[-2:] if len(chat_history) > 2 else chat_history
-        history_str = '\n'.join([f"User: {u}\nAI: {a}" for u, a in limited_history])
-        prompt = (
-            f"You are an AI travel agent. The user profile is: {user}. "
-            f"{short_context}\n"
-            f"Chat history:\n{history_str}\n"
-            f"User: {user_input}\nAI:"
-        )
-        response = query_openrouter_deepseek_llm(prompt)
-        if not response or response.strip() == "":
-            print("\033[92mAI: [No response from LLM. Please try again or check API status.]\033[0m")
-        elif response.startswith("[ERROR]"):
-            print(f"\033[91mAI: {response}\033[0m")  # Red for errors
-        else:
-            print(f"\033[92mAI: {response.strip()}\033[0m")
-        chat_history.append((user_input, response.strip() if response else ""))
-
-# --- Extract Keywords using LLM (DeepSeek) ---
-def extract_keywords_with_llm(prompt):
-    extraction_prompt = f"Extract the main keywords and preferences from this travel request: '{prompt}'. Return a comma-separated list."
-    response = query_openrouter_deepseek_llm(extraction_prompt)
-    return response.strip()
-
->>>>>>> 2281e9ef
-# --- Recommend Properties by Prompt ---
-def recommend_properties_by_prompt(prompt, top_k=3):
-    import sys, importlib.util, os
-    embeddings_path = os.path.abspath(os.path.join(os.path.dirname(__file__), 'Vector embeddings', 'create_embeddings.py'))
-    spec = importlib.util.spec_from_file_location("create_embeddings", embeddings_path)
-    create_embeddings = importlib.util.module_from_spec(spec)
-    sys.modules["create_embeddings"] = create_embeddings
-    spec.loader.exec_module(create_embeddings)
-    model = create_embeddings.get_embedding_model()
-    db_file = os.path.abspath(os.path.join(os.path.dirname(__file__), 'Vector embeddings', 'property_vector_db.sqlite'))
-    results = create_embeddings.search_property(prompt, db_file, model, top_k=top_k)
-    return results
-
-# --- Weather Suitability Check (Rule-based) ---
-def check_weather_suitability(properties):
-    import datetime
-    if not properties:
-        return ""
-    prop = properties[0]
-    location = prop['location'].lower()
-    tags = prop['tags'].lower() if isinstance(prop['tags'], str) else str(prop['tags']).lower()
-    month = datetime.datetime.now().month
-    if (('desert' in location or 'hot' in tags) and month in [6,7,8]):
-        return "Note: This destination may be very hot in summer. Consider if this suits your comfort."
-    if (('mountain' in location or 'cold' in tags) and month in [12,1,2]):
-        return "Note: This destination may be very cold in winter. Pack accordingly!"
-    return "Weather looks suitable for your trip!"
-
-# --- Itinerary Preferences ---
-def ask_itenary_preferences():
-    print("AI: Would you like me to generate an itinerary for your trip?")
-    resp = input("(yes/no): ")
-    if resp.lower() == 'yes':
-        days = input("How many days is your trip?: ")
-        style = input("What kind of itinerary do you want? (energetic/relaxed/mixed): ")
-        extras = input("Do you want recommendations for restaurants, activities, or anything else? (yes/no): ")
-        print(f"AI: Great! I'll prepare a {style} itinerary for {days} days. I'll also include extra recommendations: {extras}.")
-        print("(Itinerary generation coming soon!)")
-    else:
-        print("AI: No problem! Let me know if you need anything else.")
-
-<<<<<<< HEAD
-def manage_user_profile(user, users):
-=======
+        login_menu(user_id, users)
+
 def manage_user_profile(user_id, users):
->>>>>>> 2281e9ef
     print("\n" + "-"*30)
     print("   MANAGE USER PROFILE")
     print("-"*30)
