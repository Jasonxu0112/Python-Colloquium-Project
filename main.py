--- conflicted
+++ resolved
@@ -1,4 +1,3 @@
-<<<<<<< HEAD
 # --- Embedding DB Check and Creation ---
 def ensure_embeddings_db():
     import os, sqlite3
@@ -36,25 +35,14 @@
         print("[LOG] Embedding creation completed successfully or skipped (table exists). Continuing to main logic.")
 
 
-=======
->>>>>>> 99be2f3e
 # main.py
 # Unified launcher for CLI and UI (Streamlit) modes, using shared core.py logic.
 
-<<<<<<< HEAD
-=======
-from recommenders.sbert_recommender import SbertRecommender
-from models.users import User
-
-import json
-import hashlib
->>>>>>> 99be2f3e
 import os
 import sys
 import hashlib
 import core
 
-<<<<<<< HEAD
 def cli_login():
     users = core.load_users()
     user_id = input("Enter User ID: ")
@@ -74,89 +62,6 @@
     user_id = input("Enter User ID: ")
     users = core.load_users()
     if any(user["user_id"] == user_id for user in users):
-=======
-BASE_DIR = os.path.dirname(__file__)
-
-# Path to the users JSON file
-USERS_FILE = os.path.abspath(
-    os.path.join(BASE_DIR, "datasets", "users.json")
-)  # Change this path if your file is elsewhere
-
-# Path to the property listings JSON file (robust to script location)
-PROPERTIES_FILE = os.path.abspath(
-    os.path.join(BASE_DIR, "datasets", "property_listings.json")
-)
-
-_RECOMMENDER = None  # Placeholder for the recommender instance
-
-def load_users(users_file):
-    """
-    Load users from a JSON file.
-    Returns a list of user dictionaries.
-    """
-    if not os.path.exists(users_file):
-        return []
-    with open(users_file, 'r') as f:
-        try:
-            return json.load(f)
-        except json.JSONDecodeError:
-            return []
-        
-def save_users(users, users_file):
-    """
-    Save users to a JSON file.
-    user: user dictionaries.
-    """
-    with open(users_file, 'w') as f:
-        json.dump([u for u in users], f, indent=4)
-        
-def ensure_user(user_id, users):
-    """
-    Ensure a user exists in the users list by user_id.
-    """
-    for u in users:
-        if isinstance(u, User):
-            if u.user_id == user_id:
-                return u
-        elif isinstance(u, dict):
-            if u.get("user_id") == user_id:
-                return User.from_dict(u)
-    return None
-
-def login(user, raw_password, users, max_attempts=3):
-    """
-    Handle user login.
-    """
-    while max_attempts > 0:
-        # hashed_input = hashlib.sha256(password.encode()).hexdigest()
-        
-        if user.verify_password(raw_password):
-            print(f"✅ Login successful! Welcome {user.name}.")
-            login_menu(user, users)
-            return
-        else:
-            max_attempts -= 1
-            if max_attempts > 0:
-                print(f"❌ Incorrect password. You have {max_attempts} attempts left.")
-                raw_password = input("Please enter your password again: ")
-            else:
-                print("❌ Too many failed attempts. Please try again later.")
-                return
-    main_menu()
-        
-def sign_up():
-    """
-    Handle user sign up.
-    Prompts for user details and saves them to the users JSON file.
-    """
-    users = load_users(USERS_FILE)
-    print("\n" + "="*30)
-    print("      SIGN UP")
-    print("="*30)
-    
-    user_id = input("Enter User ID: ").lower().strip()
-    if ensure_user(user_id, users):
->>>>>>> 99be2f3e
         print("❌ User ID already exists. Please try a different one.")
         return
     name = input("Enter Name: ")
@@ -164,12 +69,7 @@
     pref_input = input("Enter Preferred Environment(s) (comma-separated): ")
     preferred_environment = [pref.strip() for pref in pref_input.split(',') if pref.strip()]
     budget = input("Enter Budget: ")
-<<<<<<< HEAD
     password = input("Create Password: ")
-=======
-    
-    password = input("Create Password: ").strip()
->>>>>>> 99be2f3e
     hashed_password = hashlib.sha256(password.encode()).hexdigest()
     new_user = {
         "user_id": user_id,
@@ -179,7 +79,6 @@
         "budget": budget,
         "password_hash": hashed_password
     }
-<<<<<<< HEAD
     core.add_user(new_user)
     print(f"✅ Sign up successful! Welcome {name}. You can now log in.")
 
@@ -209,55 +108,6 @@
 # --- Property Listings Menu ---
 def property_listings_menu(user):
     ensure_embeddings_db()
-=======
-    
-    users.append(new_user)
-    
-    # Write the updated users list back to the JSON file
-    save_users(users, USERS_FILE)
-    
-    print(f"✅ Sign up successful! Welcome {name}. You can now log in.")
-
-def login_menu(user, users):
-    print("\n" + "="*30)
-    print("      USER DASHBOARD")
-    print("="*30)
-    print("1. View User Profile")
-    print("2. View Property Listings")
-    print("3. Logout")
-    print("="*30)
-    choice = input("Enter your choice: ")
-    if choice == '1':
-        manage_user_profile(user, users)
-    elif choice == '2':
-        property_listings_menu(user, users)
-    elif choice == '3':
-        main_menu()
-    else:
-        print("Invalid choice. Please try again.")
-        login_menu(user, users)
-        
-
-def get_recommender():
-    """
-    Initialize and return the SbertRecommender instance. (LAZY LOADING)
-    This function ensures that the recommender is only created once.
-    """
-    global _RECOMMENDER
-    if _RECOMMENDER is None:
-        with open(PROPERTIES_FILE, "r", encoding="utf-8") as f:
-            data = json.load(f)
-        properties = data.get("properties", [])
-        _RECOMMENDER = SbertRecommender(properties)
-    return _RECOMMENDER
-
-# --- Property Listings Menu ---
-def property_listings_menu(user, users):
-    
-    recommender = get_recommender() # Lazy load the recommender
-    top_n=5
-    
->>>>>>> 99be2f3e
     print("\n" + "-"*30)
     print("   PROPERTY LISTINGS")
     print("-"*30)
@@ -267,7 +117,6 @@
     print("-"*30)
     choice = input("Enter your choice: ")
     if choice == '1':
-<<<<<<< HEAD
         recommended_properties = recommend_properties_by_preferences(user)
         show_properties_with_descriptions(recommended_properties, user)
         print("\nNow starting chat with the AI travel agent...\n")
@@ -277,25 +126,6 @@
     else:
         print("Invalid choice.")
         property_listings_menu(user)
-=======
-        if user:
-            recommended_properties = recommender.recommend_logic(user, top_n)
-            show_properties_with_descriptions(recommended_properties, user)
-            print("\nNow starting chat with the AI travel agent...\n")
-            travel_agent_chat(user, user, recommended_properties)
-        else:
-            print("User not found.")
-    elif choice == '2':
-        if user:
-            travel_agent_chat(user, users)
-        else:
-            print("User not found.")
-    elif choice == '3':
-        login_menu(user, users)
-    else:
-        print("Invalid choice.")
-        property_listings_menu(user, users)
->>>>>>> 99be2f3e
 
 # --- Vector Search Recommendation Logic (Deprecated)---
 def recommend_properties_by_preferences(user, top_k=3):
@@ -520,7 +350,6 @@
     else:
         print("AI: No problem! Let me know if you need anything else.")
 
-<<<<<<< HEAD
 def view_user_profile(user):
     print("\n" + "*"*30)
     print("      USER PROFILE")
@@ -545,46 +374,6 @@
         print(f"  Coordinates: {prop['coordinates']}")
         print()
 
-=======
-def manage_user_profile(user, users):
-    print("\n" + "-"*30)
-    print("   MANAGE USER PROFILE")
-    print("-"*30)
-    print("1. View Profile")
-    print("2. Edit Profile")
-    print("3. Delete Profile")
-    print("4. Back to Main Menu")
-    print("-"*30)
-    choice = input("Enter your choice: ")
-    if choice == '1':
-        view_user_profile(user, users)
-        manage_user_profile(user, users)
-    elif choice == '2':
-        edit_user_profile(user, users)
-        manage_user_profile(user, users)
-    elif choice == '3':
-        delete_user_profile(user, users)
-        main_menu()
-    elif choice == '4':
-        login_menu(user, users)
-    else:
-        print("Invalid choice.")
-        manage_user_profile(user, users)
-
-def view_user_profile(user, users):
-    """
-    Display the user's profile information.
-    """
-    print("\n" + "*"*30)
-    print("      USER PROFILE")
-    print("*"*30)
-    print(f"User ID:              {user.user_id}")
-    print(f"Name:                 {user.name}")
-    print(f"Group Size:           {user.group_size}")
-    print(f"Preferred Environment:{', '.join(user.preferred_environment)}")
-    print(f"Budget:               {user.budget}")
-    print("*"*30 + "\n")
->>>>>>> 99be2f3e
 
 def edit_user_profile(user, users):
     """
@@ -638,11 +427,9 @@
             save_users(users, USERS_FILE)   
             print(f"\n✅ Profile for {user.name} deleted successfully.\n")
             return
-    
 
 
 def main_menu():
-<<<<<<< HEAD
     print("\n" + "="*30)
     print("   PROPERTY LISTING APP")
     print("="*30)
@@ -662,39 +449,6 @@
     else:
         print("Invalid choice. Please try again.")
         main_menu()
-=======
-    """
-    Display the main menu and handle user input for login or sign up.
-    """
-    while True:
-        print("\n" + "="*30)
-        print("   PROPERTY LISTING APP")
-        print("="*30)
-        print("1. Login")
-        print("2. Sign Up")
-        print("3. Exit")
-        print("="*30)
-        choice = input("Enter your choice: ")
-        
-        if choice == '1':
-            users = load_users(USERS_FILE)
-            entered_user_id = input("Enter User ID: ").lower().strip()
-            user = ensure_user(entered_user_id, users)
-            if not user:
-                print("❌ User ID not found. Please sign up first!")
-                continue
-            entered_password = input("Enter Password: ").strip()
-            login(user, entered_password, users)
-
-        elif choice == '2':
-            sign_up()
-        elif choice == '3':
-            print("Thank you for choosing our app! See you again!")
-            break
-        else:
-            print("Invalid choice. Please try again.")
-
->>>>>>> 99be2f3e
 
 
 
